# only works for GENCODE now

import os
import pandas as pd

from .exceptions import RGToolsInternalException, GTFHandleFilterException, GTFRecordNoFeatureException

class GTFRecord:
    def __init__(self, chr_name:str, record_source:str, feature_type:str, start_loc:int, 
                 end_loc:int, score:str, strand:str, phase:str, add_info:dict):
        self.__general_info_dict = dict()
        
        self.__general_info_dict["chr_name"] = chr_name
        self.__general_info_dict["record_source"] = record_source
        self.__general_info_dict["feature_type"] = feature_type
        self.__general_info_dict["start_loc"] = int(start_loc)
        self.__general_info_dict["end_loc"] = int(end_loc)
        self.__general_info_dict["score"] = score
        self.__general_info_dict["strand"] = strand
        self.__general_info_dict["phase"] = phase

        self.__add_info_dict = add_info
    
        # sanity check
        # TODO: add more
        if not self.__general_info_dict["strand"] in ("+", "-"):
            raise RGToolsInternalException("GTF input error. (invalid strandness value: {})".format(self.__general_info_dict["strand"]))
    
    def _print_all_info(self):
        print(self.__general_info_dict)
        print(self.__add_info_dict)

    def search_general_info(self, query):
        if query in self.__general_info_dict.keys():
            return self.__general_info_dict[query]
        else:
            raise GTFRecordNoFeatureException("No feature in general info: {}".format(query))

    def search_add_info(self, query):
        if query in self.__add_info_dict.keys():
            return self.__add_info_dict[query]
        else:
            raise GTFRecordNoFeatureException("No feature in additional info: {}".format(query))
    
class GTFHandle:
    def __init__(self, gtf_path, filter=lambda x: True):
        self.__record_filter = filter
        self.gtf_path = gtf_path

        self.comments = self.__open_gtf_and_read_comments(self.gtf_path)

    def __iter__(self):
        self.__gtf_file.close()
        _ = self.__open_gtf_and_read_comments(self.gtf_path)
        return self
    
    def __open_gtf_and_read_comments(self, gtf_path):
        '''
        Read the gtf file, store and comments and point self.__current_line 
        to the first non-comment record
        '''
        comments=[]
        self.__gtf_file = open(gtf_path, 'r')

        self.__current_line= self.__gtf_file.readline()
        while self.__current_line[0] == "#":
            comments.append(self.__current_line)
            self.__current_line = self.__gtf_file.readline()

        return comments

    def __next__(self):
        while True: 
            # skip empty lines
            while self.__current_line == "\n":
                self.__current_line = self.__gtf_file.readline()
            
            # Stop iteration if eof
            if not self.__current_line: 
<<<<<<< HEAD
                self.__gtf_file.close()
=======
>>>>>>> ae9b4188
                raise StopIteration

            current_record = self.__parse_line(self.__current_line)
            
            if self._is_record_passed_filter(current_record):
                # start again if not passing the filter
                self.__current_line = self.__gtf_file.readline()
                break

            self.__current_line = self.__gtf_file.readline()

        return current_record

    def __del__(self):
        self.__gtf_file.close()
        
    def __parse_line(self, line_to_parse):
        chr_name, record_source, feature_type, start_loc, end_loc, \
        score, strand, phase, add_info = \
            line_to_parse.split("\t")
        
        add_info_dict = dict()

        for add_info_field in add_info.replace("\n", "").rstrip(";").split(";"):
            field_name = add_info_field.split()[0].strip('"')
            field_value = add_info_field.split()[1].strip('"')
            add_info_dict[field_name] = field_value
        
        current_record = GTFRecord(chr_name=chr_name, 
                                   record_source=record_source, 
                                   feature_type=feature_type, 
                                   start_loc=int(start_loc), 
                                   end_loc=int(end_loc), 
                                   score=score, 
                                   strand=strand, 
                                   phase=phase, 
                                   add_info=add_info_dict,
                                   )

        return current_record
    
    def _is_record_passed_filter(self, record):
        # Return False if to filter
        try: 
            is_passed = self.__record_filter(record)
            return is_passed
        except GTFRecordNoFeatureException as e:
            raise GTFHandleFilterException(e)
        
    def get_comments(self):
        comment_lines = [s[1:].lstrip().replace("\n", "") for s in self.comments]
        return "\n".join(comment_lines)
    
    def filter_by_general_record(self, key, value):
        new_record_filter = lambda r: r.search_general_info(key) == value
        record_filter = lambda r: (new_record_filter(r) & self.__record_filter(r))
        return GTFHandle(self.gtf_path, filter=record_filter)

    def filter_by_add_record(self, key, value):
        new_record_filter = lambda r: r.search_add_info(key) == value
        record_filter = lambda r: (new_record_filter(r) & self.__record_filter(r))
        return GTFHandle(self.gtf_path, filter=record_filter)
    
    def count_total(self):
        count = 0
        for record in self:
            count += 1
        
        return count
    
    def filter_check(self, n_lines=None):
        '''
        Check if filter is valid
        '''
        if not n_lines:
            for _ in self:
                pass
        
        else:
            count = 0
            for _ in self:
                count += 1
                
                if count > n_lines:
                    break
    <|MERGE_RESOLUTION|>--- conflicted
+++ resolved
@@ -49,11 +49,6 @@
 
         self.comments = self.__open_gtf_and_read_comments(self.gtf_path)
 
-    def __iter__(self):
-        self.__gtf_file.close()
-        _ = self.__open_gtf_and_read_comments(self.gtf_path)
-        return self
-    
     def __open_gtf_and_read_comments(self, gtf_path):
         '''
         Read the gtf file, store and comments and point self.__current_line 
@@ -69,6 +64,12 @@
 
         return comments
 
+    def __iter__(self):
+        self.__gtf_file.close()
+        _ = self.__open_gtf_and_read_comments(self.gtf_path)
+        return self
+    
+
     def __next__(self):
         while True: 
             # skip empty lines
@@ -77,10 +78,6 @@
             
             # Stop iteration if eof
             if not self.__current_line: 
-<<<<<<< HEAD
-                self.__gtf_file.close()
-=======
->>>>>>> ae9b4188
                 raise StopIteration
 
             current_record = self.__parse_line(self.__current_line)
